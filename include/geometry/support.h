#pragma once

#include <random>

#include <Eigen/Core>

typedef Eigen::Matrix<double, 5, 1> Vector5d;
typedef Eigen::Matrix<double, 6, 1> Vector6d;
typedef Eigen::Matrix<double, 7, 1> Vector7d;
typedef Eigen::Matrix<double, 8, 1> Vector8d;
typedef Eigen::Matrix<double, 9, 1> Vector9d;
typedef Eigen::Matrix<double, 10, 1> Vector10d;

typedef Eigen::Matrix<double, 5, 5> Matrix5d;
typedef Eigen::Matrix<double, 6, 6> Matrix6d;
typedef Eigen::Matrix<double, 7, 7> Matrix7d;
typedef Eigen::Matrix<double, 8, 8> Matrix8d;
typedef Eigen::Matrix<double, 9, 9> Matrix9d;


static const Eigen::Matrix<double, 2, 3> I_2x3 = [] {
  Eigen::Matrix<double, 2, 3> tmp;
  tmp << 1.0, 0, 0,
         0, 1.0, 0;
  return tmp;
}();

static const Eigen::Matrix3d I_3x3 = [] {
  Eigen::Matrix3d tmp = Eigen::Matrix3d::Identity();
  return tmp;
}();

static const Eigen::Matrix2d I_2x2 = [] {
  Eigen::Matrix2d tmp = Eigen::Matrix2d::Identity();
  return tmp;
}();


static const Eigen::Vector3d e_x = [] {
  Eigen::Vector3d tmp;
  tmp << 1.0, 0, 0;
  return tmp;
}();

static const Eigen::Vector3d e_y = [] {
  Eigen::Vector3d tmp;
  tmp << 0, 1.0, 0;
  return tmp;
}();

static const Eigen::Vector3d e_z = [] {
  Eigen::Vector3d tmp;
  tmp << 0, 0, 1.0;
  return tmp;
}();

template <typename Derived>
<<<<<<< HEAD
inline Eigen::Matrix<typename Derived::Scalar, 3, 3> skew(const Eigen::MatrixBase<Derived>& v)
{
  Eigen::Matrix<typename Derived::Scalar, 3, 3> mat;
  mat << 0.0, -v(2), v(1),
         v(2), 0.0, -v(0),
         -v(1), v(0), 0.0;
=======
Eigen::Matrix<typename Derived::Scalar,3,3> skew(const Eigen::MatrixBase<Derived>& v)
{
  typedef typename Derived::Scalar T;
  Eigen::Matrix<T,3,3> mat;
  mat << (T)0.0, -v(2), v(1),
         v(2), (T)0.0, -v(0),
         -v(1), v(0), (T)0.0;
>>>>>>> 1b0684b1
  return mat;
}

template <typename Derived>
void setNormalRandom(Eigen::MatrixBase<Derived>& M, std::normal_distribution<double>& N, std::default_random_engine& g)
{
  for (int i = 0; i < M.rows(); i++)
  {
    for (int j = 0; j < M.cols(); j++)
    {
      M(i,j) = N(g);
    }
  }
}

<<<<<<< HEAD
template <typename Derived>
Derived normalRandomVector(std::normal_distribution<double>& N, std::default_random_engine& g)
{
  Derived M;
  for (int i = 0; i < M.rows(); i++)
  {
    for (int j = 0; j < M.cols(); j++)
    {
      M(i,j) = N(g);
    }
  }
  return M;
=======
template <typename T, int R, int C>
Eigen::Matrix<T, R, C> randomNormal(std::normal_distribution<T>& N, std::default_random_engine& g)
{
  Eigen::Matrix<T,R,C> out;
  for (int i = 0; i < R; i++)
  {
    for (int j = 0; j < C; j++)
    {
      out(i,j) = N(g);
    }
  }
  return out;
}

template <typename T, int R, int C>
Eigen::Matrix<T, R, C> randomUniform(std::uniform_real_distribution<T>& N, std::default_random_engine& g)
{
  Eigen::Matrix<T,R,C> out;
  for (int i = 0; i < R; i++)
  {
    for (int j = 0; j < C; j++)
    {
      out(i,j) = N(g);
    }
  }
  return out;
>>>>>>> 1b0684b1
}

template <typename T>
int sign(T in)
{
  return (in >= 0) - (in < 0);
}

template <typename T>
inline T random(T max, T min)
{
  T f = (T)rand() / RAND_MAX;
  return min + f * (max - min);
}<|MERGE_RESOLUTION|>--- conflicted
+++ resolved
@@ -55,22 +55,12 @@
 }();
 
 template <typename Derived>
-<<<<<<< HEAD
 inline Eigen::Matrix<typename Derived::Scalar, 3, 3> skew(const Eigen::MatrixBase<Derived>& v)
 {
   Eigen::Matrix<typename Derived::Scalar, 3, 3> mat;
   mat << 0.0, -v(2), v(1),
          v(2), 0.0, -v(0),
          -v(1), v(0), 0.0;
-=======
-Eigen::Matrix<typename Derived::Scalar,3,3> skew(const Eigen::MatrixBase<Derived>& v)
-{
-  typedef typename Derived::Scalar T;
-  Eigen::Matrix<T,3,3> mat;
-  mat << (T)0.0, -v(2), v(1),
-         v(2), (T)0.0, -v(0),
-         -v(1), v(0), (T)0.0;
->>>>>>> 1b0684b1
   return mat;
 }
 
@@ -86,20 +76,6 @@
   }
 }
 
-<<<<<<< HEAD
-template <typename Derived>
-Derived normalRandomVector(std::normal_distribution<double>& N, std::default_random_engine& g)
-{
-  Derived M;
-  for (int i = 0; i < M.rows(); i++)
-  {
-    for (int j = 0; j < M.cols(); j++)
-    {
-      M(i,j) = N(g);
-    }
-  }
-  return M;
-=======
 template <typename T, int R, int C>
 Eigen::Matrix<T, R, C> randomNormal(std::normal_distribution<T>& N, std::default_random_engine& g)
 {
@@ -126,7 +102,6 @@
     }
   }
   return out;
->>>>>>> 1b0684b1
 }
 
 template <typename T>
